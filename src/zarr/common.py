--- conflicted
+++ resolved
@@ -27,11 +27,8 @@
 Selection = slice | SliceSelection
 ZarrFormat = Literal[2, 3]
 JSON = None | str | int | float | Enum | dict[str, "JSON"] | list["JSON"] | tuple["JSON", ...]
-<<<<<<< HEAD
 MEMORY_ORDER = Literal["C", "F"]
-=======
 OpenMode = Literal["r", "r+", "a", "w", "w-"]
->>>>>>> ef15e201
 
 
 def product(tup: ChunkCoords) -> int:
@@ -156,13 +153,9 @@
     return name_parsed, configuration_parsed
 
 
-<<<<<<< HEAD
-def parse_shapelike(data: Any) -> tuple[int, ...]:
+def parse_shapelike(data: int | Iterable[int]) -> tuple[int, ...]:
     if isinstance(data, int):
         return (data,)
-=======
-def parse_shapelike(data: Iterable[int]) -> tuple[int, ...]:
->>>>>>> ef15e201
     if not isinstance(data, Iterable):
         raise TypeError(f"Expected an iterable. Got {data} instead.")
     data_tuple = tuple(data)
