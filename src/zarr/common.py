from __future__ import annotations

import asyncio
import contextvars
import functools
import operator
from collections.abc import Iterable
from enum import Enum
from typing import (
    TYPE_CHECKING,
    Any,
    Literal,
    ParamSpec,
    TypeVar,
    cast,
    overload,
)

if TYPE_CHECKING:
    from collections.abc import Awaitable, Callable, Iterator

import numpy as np
import numpy.typing as npt

ZARR_JSON = "zarr.json"
ZARRAY_JSON = ".zarray"
ZGROUP_JSON = ".zgroup"
ZATTRS_JSON = ".zattrs"

BytesLike = bytes | bytearray | memoryview
ChunkCoords = tuple[int, ...]
ChunkCoordsLike = Iterable[int]
SliceSelection = tuple[slice, ...]
Selection = slice | SliceSelection
ZarrFormat = Literal[2, 3]
JSON = None | str | int | float | Enum | dict[str, "JSON"] | list["JSON"] | tuple["JSON", ...]
MEMORY_ORDER = Literal["C", "F"]
OpenMode = Literal["r", "r+", "a", "w", "w-"]


def product(tup: ChunkCoords) -> int:
    return functools.reduce(operator.mul, tup, 1)


T = TypeVar("T", bound=tuple[Any, ...])
V = TypeVar("V")


async def concurrent_map(
    items: list[T], func: Callable[..., Awaitable[V]], limit: int | None = None
) -> list[V]:
    if limit is None:
        return await asyncio.gather(*[func(*item) for item in items])

    else:
        sem = asyncio.Semaphore(limit)

        async def run(item: tuple[Any]) -> V:
            async with sem:
                return await func(*item)

        return await asyncio.gather(*[asyncio.ensure_future(run(item)) for item in items])


P = ParamSpec("P")
U = TypeVar("U")


async def to_thread(func: Callable[P, U], /, *args: P.args, **kwargs: P.kwargs) -> U:
    loop = asyncio.get_running_loop()
    ctx = contextvars.copy_context()
    func_call = functools.partial(ctx.run, func, *args, **kwargs)
    return await loop.run_in_executor(None, func_call)


E = TypeVar("E", bound=Enum)


def enum_names(enum: type[E]) -> Iterator[str]:
    for item in enum:
        yield item.name


def parse_enum(data: JSON, cls: type[E]) -> E:
    if isinstance(data, cls):
        return data
    if not isinstance(data, str):
        raise TypeError(f"Expected str, got {type(data)}")
    if data in enum_names(cls):
        return cls(data)
    raise ValueError(f"Value must be one of {list(enum_names(cls))!r}. Got {data} instead.")


<<<<<<< HEAD
@dataclass(frozen=True)
class ArraySpec:
    shape: ChunkCoords
    dtype: np.dtype[Any]
    fill_value: Any
    order: MEMORY_ORDER

    def __init__(
        self, shape: ChunkCoords, dtype: np.dtype[Any], fill_value: Any, order: MEMORY_ORDER
    ) -> None:
        shape_parsed = parse_shapelike(shape)
        dtype_parsed = parse_dtype(dtype)
        fill_value_parsed = parse_fill_value(fill_value)
        order_parsed = parse_order(order)

        object.__setattr__(self, "shape", shape_parsed)
        object.__setattr__(self, "dtype", dtype_parsed)
        object.__setattr__(self, "fill_value", fill_value_parsed)
        object.__setattr__(self, "order", order_parsed)

    @property
    def ndim(self) -> int:
        return len(self.shape)


=======
>>>>>>> 661acb37
def parse_name(data: JSON, expected: str | None = None) -> str:
    if isinstance(data, str):
        if expected is None or data == expected:
            return data
        raise ValueError(f"Expected '{expected}'. Got {data} instead.")
    else:
        raise TypeError(f"Expected a string, got an instance of {type(data)}.")


def parse_configuration(data: JSON) -> JSON:
    if not isinstance(data, dict):
        raise TypeError(f"Expected dict, got {type(data)}")
    return data


@overload
def parse_named_configuration(
    data: JSON, expected_name: str | None = None
) -> tuple[str, dict[str, JSON]]: ...


@overload
def parse_named_configuration(
    data: JSON, expected_name: str | None = None, *, require_configuration: bool = True
) -> tuple[str, dict[str, JSON] | None]: ...


def parse_named_configuration(
    data: JSON, expected_name: str | None = None, *, require_configuration: bool = True
) -> tuple[str, JSON | None]:
    if not isinstance(data, dict):
        raise TypeError(f"Expected dict, got {type(data)}")
    if "name" not in data:
        raise ValueError(f"Named configuration does not have a 'name' key. Got {data}.")
    name_parsed = parse_name(data["name"], expected_name)
    if "configuration" in data:
        configuration_parsed = parse_configuration(data["configuration"])
    elif require_configuration:
        raise ValueError(f"Named configuration does not have a 'configuration' key. Got {data}.")
    else:
        configuration_parsed = None
    return name_parsed, configuration_parsed


def parse_shapelike(data: int | Iterable[int]) -> tuple[int, ...]:
    if isinstance(data, int):
        return (data,)
    if not isinstance(data, Iterable):
        raise TypeError(f"Expected an iterable. Got {data} instead.")
    data_tuple = tuple(data)
    if len(data_tuple) == 0:
        raise ValueError("Expected at least one element. Got 0.")
    if not all(isinstance(v, int) for v in data_tuple):
        msg = f"Expected an iterable of integers. Got {type(data)} instead."
        raise TypeError(msg)
    if not all(lambda v: v > 0 for v in data_tuple):
        raise ValueError(f"All values must be greater than 0. Got {data}.")
    return data_tuple


def parse_dtype(data: npt.DTypeLike) -> np.dtype[Any]:
    # todo: real validation
    return np.dtype(data)


def parse_fill_value(data: Any) -> Any:
    # todo: real validation
    return data


def parse_order(data: Any) -> Literal["C", "F"]:
    if data in ("C", "F"):
        return cast(Literal["C", "F"], data)
    raise ValueError(f"Expected one of ('C', 'F'), got {data} instead.")<|MERGE_RESOLUTION|>--- conflicted
+++ resolved
@@ -91,34 +91,6 @@
     raise ValueError(f"Value must be one of {list(enum_names(cls))!r}. Got {data} instead.")
 
 
-<<<<<<< HEAD
-@dataclass(frozen=True)
-class ArraySpec:
-    shape: ChunkCoords
-    dtype: np.dtype[Any]
-    fill_value: Any
-    order: MEMORY_ORDER
-
-    def __init__(
-        self, shape: ChunkCoords, dtype: np.dtype[Any], fill_value: Any, order: MEMORY_ORDER
-    ) -> None:
-        shape_parsed = parse_shapelike(shape)
-        dtype_parsed = parse_dtype(dtype)
-        fill_value_parsed = parse_fill_value(fill_value)
-        order_parsed = parse_order(order)
-
-        object.__setattr__(self, "shape", shape_parsed)
-        object.__setattr__(self, "dtype", dtype_parsed)
-        object.__setattr__(self, "fill_value", fill_value_parsed)
-        object.__setattr__(self, "order", order_parsed)
-
-    @property
-    def ndim(self) -> int:
-        return len(self.shape)
-
-
-=======
->>>>>>> 661acb37
 def parse_name(data: JSON, expected: str | None = None) -> str:
     if isinstance(data, str):
         if expected is None or data == expected:
