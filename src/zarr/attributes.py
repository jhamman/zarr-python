from __future__ import annotations

from collections.abc import MutableMapping
<<<<<<< HEAD
from typing import TYPE_CHECKING, Any
=======
from typing import TYPE_CHECKING, Any, Iterator, Union
>>>>>>> 5a39ff6c

if TYPE_CHECKING:
    from zarr.array import Array
    from zarr.group import Group


class Attributes(MutableMapping[str, Any]):
    def __init__(self, obj: Array | Group):
        # key=".zattrs", read_only=False, cache=True, synchronizer=None
        self._obj = obj

    def __getitem__(self, key: str) -> Any:
        return self._obj.metadata.attributes[key]

    def __setitem__(self, key: str, value: Any) -> None:
        new_attrs = dict(self._obj.metadata.attributes)
        new_attrs[key] = value
        self._obj = self._obj.update_attributes(new_attrs)

    def __delitem__(self, key: str) -> None:
        new_attrs = dict(self._obj.metadata.attributes)
        del new_attrs[key]
        self._obj = self._obj.update_attributes(new_attrs)

    def __iter__(self) -> Iterator[str]:
        return iter(self._obj.metadata.attributes)

    def __len__(self) -> int:
        return len(self._obj.metadata.attributes)<|MERGE_RESOLUTION|>--- conflicted
+++ resolved
@@ -1,11 +1,7 @@
 from __future__ import annotations
 
 from collections.abc import MutableMapping
-<<<<<<< HEAD
-from typing import TYPE_CHECKING, Any
-=======
-from typing import TYPE_CHECKING, Any, Iterator, Union
->>>>>>> 5a39ff6c
+from typing import TYPE_CHECKING, Any, Iterator
 
 if TYPE_CHECKING:
     from zarr.array import Array
