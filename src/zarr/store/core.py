--- conflicted
+++ resolved
@@ -62,18 +62,15 @@
 StoreLike = Store | StorePath | Path | str
 
 
-<<<<<<< HEAD
-def make_store_path(store_like: StoreLike | None) -> StorePath:
-    if store_like is None:
-        return StorePath(MemoryStore())
-    elif isinstance(store_like, StorePath):
-=======
-def make_store_path(store_like: StoreLike, *, mode: OpenMode | None = None) -> StorePath:
+def make_store_path(store_like: StoreLike | None, *, mode: OpenMode | None = None) -> StorePath:
     if isinstance(store_like, StorePath):
         if mode is not None:
             assert mode == store_like.store.mode
->>>>>>> ef15e201
         return store_like
+    elif store_like is None:
+        if mode is None:
+            mode = "r"
+        return StorePath(MemoryStore(mode=mode))
     elif isinstance(store_like, Store):
         if mode is not None:
             assert mode == store_like.mode
