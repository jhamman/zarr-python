--- conflicted
+++ resolved
@@ -4,12 +4,8 @@
 
 from zarr.abc.store import Store
 from zarr.buffer import Buffer
-<<<<<<< HEAD
 from zarr.common import OpenMode, concurrent_map
-=======
-from zarr.common import concurrent_map
 from zarr.store.core import _normalize_interval_index
->>>>>>> fc7fa4f3
 
 
 # TODO: this store could easily be extended to wrap any MutableMapping store from v2
