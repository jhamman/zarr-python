from __future__ import annotations
from typing import TYPE_CHECKING, Any

from zarr.v3.array import AsyncArray
from zarr.v3.store.core import make_store_path

if TYPE_CHECKING:
    from zarr.v3.store import MemoryStore, LocalStore
    from zarr.v3.common import ZarrFormat

import pytest
import numpy as np

from zarr.v3.group import AsyncGroup, Group, GroupMetadata
from zarr.v3.store import StorePath
from zarr.v3.config import RuntimeConfiguration, SyncConfiguration
from zarr.v3.sync import sync


# todo: put RemoteStore in here
@pytest.mark.parametrize("store", ("local", "memory"), indirect=["store"])
def test_group_children(store: MemoryStore | LocalStore) -> None:
    """
    Test that `Group.members` returns correct values, i.e. the arrays and groups
    (explicit and implicit) contained in that group.
    """

    path = "group"
    agroup = AsyncGroup(
        metadata=GroupMetadata(),
        store_path=StorePath(store=store, path=path),
    )
    group = Group(agroup)
    members_expected = {}

    members_expected["subgroup"] = group.create_group("subgroup")
    # make a sub-sub-subgroup, to ensure that the children calculation doesn't go
    # too deep in the hierarchy
    _ = members_expected["subgroup"].create_group("subsubgroup")

    members_expected["subarray"] = group.create_array(
        "subarray", shape=(100,), dtype="uint8", chunk_shape=(10,), exists_ok=True
    )

    # add an extra object to the domain of the group.
    # the list of children should ignore this object.
    sync(store.set(f"{path}/extra_object", b"000000"))
    # add an extra object under a directory-like prefix in the domain of the group.
    # this creates an implicit group called implicit_subgroup
    sync(store.set(f"{path}/implicit_subgroup/extra_object", b"000000"))
    # make the implicit subgroup
    members_expected["implicit_subgroup"] = Group(
        AsyncGroup(
            metadata=GroupMetadata(),
            store_path=StorePath(store=store, path=f"{path}/implicit_subgroup"),
        )
    )
<<<<<<< HEAD
    # note: these assertions are order-independent, because it is not clear
    # if group.children guarantees a particular order for the children.
    # If order is not guaranteed, then the better version of this test is
    # to compare two sets, but presently neither the group nor array classes are hashable.
    print('getting children')
    observed = group.children
    print(observed)
    print(list([subgroup, subarray, implicit_subgroup]))
    assert len(observed) == 3
    assert subarray in observed
    assert implicit_subgroup in observed
    assert subgroup in observed
=======
    members_observed = group.members
    # members are not guaranteed to be ordered, so sort before comparing
    assert sorted(dict(members_observed)) == sorted(members_expected)
>>>>>>> b5a76981




@pytest.mark.parametrize("store", (("local", "memory")), indirect=["store"])
def test_group(store: MemoryStore | LocalStore) -> None:
    store_path = StorePath(store)
    agroup = AsyncGroup(metadata=GroupMetadata(), store_path=store_path)
    group = Group(agroup)
    assert agroup.metadata is group.metadata

    # create two groups
    foo = group.create_group("foo")
    bar = foo.create_group("bar", attributes={"baz": "qux"})

    # create an array from the "bar" group
    data = np.arange(0, 4 * 4, dtype="uint16").reshape((4, 4))
    arr = bar.create_array(
        "baz", shape=data.shape, dtype=data.dtype, chunk_shape=(2, 2), exists_ok=True
    )
    arr[:] = data

    # check the array
    assert arr == bar["baz"]
    assert arr.shape == data.shape
    assert arr.dtype == data.dtype

    # TODO: update this once the array api settles down
    # assert arr.chunk_shape == (2, 2)

    bar2 = foo["bar"]
    assert dict(bar2.attrs) == {"baz": "qux"}

    # update a group's attributes
    bar2.attrs.update({"name": "bar"})
    # bar.attrs was modified in-place
    assert dict(bar2.attrs) == {"baz": "qux", "name": "bar"}

    # and the attrs were modified in the store
    bar3 = foo["bar"]
    assert dict(bar3.attrs) == {"baz": "qux", "name": "bar"}


@pytest.mark.parametrize("store", ("local", "memory"), indirect=["store"])
@pytest.mark.parametrize("exists_ok", (True, False))
@pytest.mark.parametrize(
    "runtime_configuration", (RuntimeConfiguration(order="C"), RuntimeConfiguration(order="F"))
)
def test_group_create(
    store: MemoryStore | LocalStore, exists_ok: bool, runtime_configuration: RuntimeConfiguration
) -> None:
    """
    Test that `Group.create` works as expected.
    """
    attributes = {"foo": 100}
    group = Group.create(
        store,
        attributes=attributes,
        exists_ok=exists_ok,
        runtime_configuration=runtime_configuration,
    )

    assert group.attrs == attributes
    assert group._async_group.runtime_configuration == runtime_configuration

    if not exists_ok:
        with pytest.raises(AssertionError):
            group = Group.create(
                store,
                attributes=attributes,
                exists_ok=exists_ok,
                runtime_configuration=runtime_configuration,
            )


@pytest.mark.asyncio
@pytest.mark.parametrize("store", ("local", "memory"), indirect=["store"])
@pytest.mark.parametrize("zarr_format", (2, 3))
@pytest.mark.parametrize("exists_ok", (True, False))
@pytest.mark.parametrize(
    "runtime_configuration", (RuntimeConfiguration(order="C"), RuntimeConfiguration(order="F"))
)
async def test_asyncgroup_create(
    store: MemoryStore | LocalStore,
    exists_ok: bool,
    zarr_format: ZarrFormat,
    runtime_configuration: RuntimeConfiguration,
) -> None:
    """
    Test that `AsyncGroup.create` works as expected.
    """
    attributes = {"foo": 100}
    agroup = await AsyncGroup.create(
        store,
        attributes=attributes,
        exists_ok=exists_ok,
        zarr_format=zarr_format,
        runtime_configuration=runtime_configuration,
    )

    assert agroup.metadata == GroupMetadata(zarr_format=zarr_format, attributes=attributes)
    assert agroup.store_path == make_store_path(store)
    assert agroup.runtime_configuration == runtime_configuration

    if not exists_ok:
        with pytest.raises(AssertionError):
            agroup = await AsyncGroup.create(
                store,
                attributes=attributes,
                exists_ok=exists_ok,
                zarr_format=zarr_format,
                runtime_configuration=runtime_configuration,
            )


@pytest.mark.asyncio
@pytest.mark.parametrize("store", ("local", "memory"), indirect=["store"])
@pytest.mark.parametrize("zarr_format", (2, 3))
async def test_asyncgroup_attrs(store: LocalStore | MemoryStore, zarr_format: ZarrFormat) -> None:
    attributes = {"foo": 100}
    agroup = await AsyncGroup.create(store, zarr_format=zarr_format, attributes=attributes)

    assert agroup.attrs == agroup.metadata.attributes == attributes


@pytest.mark.asyncio
@pytest.mark.parametrize("store", ("local", "memory"), indirect=["store"])
@pytest.mark.parametrize("zarr_format", (2, 3))
async def test_asyncgroup_info(store: LocalStore | MemoryStore, zarr_format: ZarrFormat) -> None:
    agroup = await AsyncGroup.create(  # noqa
        store,
        zarr_format=zarr_format,
    )
    pytest.xfail("Info is not implemented for metadata yet")
    # assert agroup.info == agroup.metadata.info


@pytest.mark.asyncio
@pytest.mark.parametrize("store", ("local", "memory"), indirect=["store"])
@pytest.mark.parametrize("zarr_format", (2, 3))
@pytest.mark.parametrize("runtime_configuration", (RuntimeConfiguration(),))
async def test_asyncgroup_open(
    store: LocalStore | MemoryStore,
    zarr_format: ZarrFormat,
    runtime_configuration: RuntimeConfiguration,
) -> None:
    """
    Create an `AsyncGroup`, then ensure that we can open it using `AsyncGroup.open`
    """
    attributes = {"foo": 100}
    group_w = await AsyncGroup.create(
        store=store,
        attributes=attributes,
        exists_ok=False,
        zarr_format=zarr_format,
        runtime_configuration=runtime_configuration,
    )

    group_r = await AsyncGroup.open(
        store=store, zarr_format=zarr_format, runtime_configuration=runtime_configuration
    )

    assert group_w.attrs == group_w.attrs == attributes
    assert group_w == group_r


@pytest.mark.asyncio
@pytest.mark.parametrize("store", ("local", "memory"), indirect=["store"])
@pytest.mark.parametrize("zarr_format", (pytest.param(2, marks=pytest.mark.xfail), 3))
async def test_asyncgroup_open_wrong_format(
    store: LocalStore | MemoryStore,
    zarr_format: ZarrFormat,
) -> None:
    _ = await AsyncGroup.create(store=store, exists_ok=False, zarr_format=zarr_format)

    # try opening with the wrong zarr format
    if zarr_format == 3:
        zarr_format_wrong = 2
    elif zarr_format == 2:
        zarr_format_wrong = 3
    else:
        assert False

    with pytest.raises(FileNotFoundError):
        await AsyncGroup.open(store=store, zarr_format=zarr_format_wrong)


# todo: replace the dict[str, Any] type with something a bit more specific
# should this be async?
@pytest.mark.parametrize("store", ("local", "memory"), indirect=["store"])
@pytest.mark.parametrize(
    "data",
    (
        {"zarr_format": 3, "node_type": "group", "attributes": {"foo": 100}},
        {"zarr_format": 2, "attributes": {"foo": 100}},
    ),
)
def test_asyncgroup_from_dict(store: MemoryStore | LocalStore, data: dict[str, Any]) -> None:
    """
    Test that we can create an AsyncGroup from a dict
    """
    path = "test"
    store_path = StorePath(store=store, path=path)
    group = AsyncGroup.from_dict(
        store_path, data=data, runtime_configuration=RuntimeConfiguration()
    )

    assert group.metadata.zarr_format == data["zarr_format"]
    assert group.metadata.attributes == data["attributes"]


# todo: replace this with a declarative API where we model a full hierarchy
@pytest.mark.asyncio
@pytest.mark.parametrize("store", ("local", "memory"), indirect=["store"])
@pytest.mark.parametrize(
    "zarr_format",
    (pytest.param(2, marks=pytest.mark.xfail(reason="V2 arrays cannot be created yet.")), 3),
)
async def test_asyncgroup_getitem(store: LocalStore | MemoryStore, zarr_format: ZarrFormat) -> None:
    """
    Create an `AsyncGroup`, then create members of that group, and ensure that we can access those
    members via the `AsyncGroup.getitem` method.
    """
    agroup = await AsyncGroup.create(store=store, zarr_format=zarr_format)

    sub_array_path = "sub_array"
    sub_array = await agroup.create_array(
        path=sub_array_path, shape=(10,), dtype="uint8", chunk_shape=(2,)
    )
    assert await agroup.getitem(sub_array_path) == sub_array

    sub_group_path = "sub_group"
    sub_group = await agroup.create_group(sub_group_path, attributes={"foo": 100})
    assert await agroup.getitem(sub_group_path) == sub_group

    # check that asking for a nonexistent key raises KeyError
    with pytest.raises(KeyError):
        await agroup.getitem("foo")


# todo: replace this with a declarative API where we model a full hierarchy
@pytest.mark.asyncio
@pytest.mark.parametrize("store", ("local", "memory"), indirect=["store"])
@pytest.mark.parametrize(
    "zarr_format",
    (pytest.param(2, marks=pytest.mark.xfail(reason="V2 arrays cannot be created yet.")), 3),
)
async def test_asyncgroup_delitem(store: LocalStore | MemoryStore, zarr_format: ZarrFormat) -> None:
    agroup = await AsyncGroup.create(store=store, zarr_format=zarr_format)
    sub_array_path = "sub_array"
    _ = await agroup.create_array(
        path=sub_array_path, shape=(10,), dtype="uint8", chunk_shape=(2,), attributes={"foo": 100}
    )
    await agroup.delitem(sub_array_path)

    #  todo: clean up the code duplication here
    if zarr_format == 2:
        assert not await agroup.store_path.store.exists(sub_array_path + "/" + ".zarray")
        assert not await agroup.store_path.store.exists(sub_array_path + "/" + ".zattrs")
    elif zarr_format == 3:
        assert not await agroup.store_path.store.exists(sub_array_path + "/" + "zarr.json")
    else:
        assert False

    sub_group_path = "sub_group"
    _ = await agroup.create_group(sub_group_path, attributes={"foo": 100})
    await agroup.delitem(sub_group_path)
    if zarr_format == 2:
        assert not await agroup.store_path.store.exists(sub_array_path + "/" + ".zgroup")
        assert not await agroup.store_path.store.exists(sub_array_path + "/" + ".zattrs")
    elif zarr_format == 3:
        assert not await agroup.store_path.store.exists(sub_array_path + "/" + "zarr.json")
    else:
        assert False


@pytest.mark.asyncio
@pytest.mark.parametrize("store", ("local", "memory"), indirect=["store"])
@pytest.mark.parametrize(
    "runtime_configuration", (RuntimeConfiguration(), RuntimeConfiguration(order="F"))
)
@pytest.mark.parametrize("zarr_format", (2, 3))
async def test_asyncgroup_create_group(
    store: LocalStore | MemoryStore,
    zarr_format: ZarrFormat,
    runtime_configuration: RuntimeConfiguration,
) -> None:
    agroup = await AsyncGroup.create(
        store=store, zarr_format=zarr_format, runtime_configuration=RuntimeConfiguration
    )
    sub_node_path = "sub_group"
    attributes = {"foo": 999}
    subnode = await agroup.create_group(
        path=sub_node_path, attributes=attributes, runtime_configuration=runtime_configuration
    )

    assert isinstance(subnode, AsyncGroup)
    assert subnode.runtime_configuration == runtime_configuration
    assert subnode.attrs == attributes
    assert subnode.store_path.path == sub_node_path
    assert subnode.store_path.store == store
    assert subnode.metadata.zarr_format == zarr_format


@pytest.mark.asyncio
@pytest.mark.parametrize("store", ("local", "memory"), indirect=["store"])
@pytest.mark.parametrize(
    "runtime_configuration", (RuntimeConfiguration(), RuntimeConfiguration(order="F"))
)
@pytest.mark.parametrize(
    "zarr_format",
    (pytest.param(2, marks=pytest.mark.xfail(reason="V2 arrays cannot be created yet")), 3),
)
async def test_asyncgroup_create_array(
    store: LocalStore | MemoryStore,
    runtime_configuration: RuntimeConfiguration,
    zarr_format: ZarrFormat,
) -> None:
    """
    Test that the AsyncGroup.create_array method works correctly. We ensure that array properties
    specified in create_array are present on the resulting array.
    """

    agroup = await AsyncGroup.create(
        store=store, zarr_format=zarr_format, runtime_configuration=runtime_configuration
    )

    shape = (10,)
    dtype = "uint8"
    chunk_shape = (4,)
    attributes = {"foo": 100}

    sub_node_path = "sub_array"
    subnode = await agroup.create_array(
        path=sub_node_path,
        shape=shape,
        dtype=dtype,
        chunk_shape=chunk_shape,
        attributes=attributes,
        runtime_configuration=runtime_configuration,
    )
    assert isinstance(subnode, AsyncArray)
    assert subnode.runtime_configuration == runtime_configuration
    assert subnode.attrs == attributes
    assert subnode.store_path.path == sub_node_path
    assert subnode.store_path.store == store
    assert subnode.shape == shape
    assert subnode.dtype == dtype
    # todo: fix the type annotation of array.metadata.chunk_grid so that we get some autocomplete
    # here.
    assert subnode.metadata.chunk_grid.chunk_shape == chunk_shape
    assert subnode.metadata.zarr_format == zarr_format


@pytest.mark.asyncio
@pytest.mark.parametrize("store", ("local", "memory"), indirect=["store"])
@pytest.mark.parametrize("zarr_format", (2, 3))
async def test_asyncgroup_update_attributes(
    store: LocalStore | MemoryStore, zarr_format: ZarrFormat
) -> None:
    """
    Test that the AsyncGroup.update_attributes method works correctly.
    """
    attributes_old = {"foo": 10}
    attributes_new = {"baz": "new"}
    agroup = await AsyncGroup.create(
        store=store, zarr_format=zarr_format, attributes=attributes_old
    )

    agroup_new_attributes = await agroup.update_attributes(attributes_new)
    assert agroup_new_attributes.attrs == attributes_new


@pytest.mark.parametrize("store", ("local", "memory"), indirect=["store"])
@pytest.mark.parametrize("zarr_format", (2, 3))
@pytest.mark.parametrize(
    "sync_configuration", (SyncConfiguration(), SyncConfiguration(concurrency=2))
)
async def test_group_init(
    store: LocalStore | MemoryStore, zarr_format: ZarrFormat, sync_configuration: SyncConfiguration
) -> None:
    agroup = sync(AsyncGroup.create(store=store, zarr_format=zarr_format))
    group = Group(_async_group=agroup, _sync_configuration=sync_configuration)
    assert group._async_group == agroup
    assert group._sync_configuration == sync_configuration<|MERGE_RESOLUTION|>--- conflicted
+++ resolved
@@ -55,26 +55,9 @@
             store_path=StorePath(store=store, path=f"{path}/implicit_subgroup"),
         )
     )
-<<<<<<< HEAD
-    # note: these assertions are order-independent, because it is not clear
-    # if group.children guarantees a particular order for the children.
-    # If order is not guaranteed, then the better version of this test is
-    # to compare two sets, but presently neither the group nor array classes are hashable.
-    print('getting children')
-    observed = group.children
-    print(observed)
-    print(list([subgroup, subarray, implicit_subgroup]))
-    assert len(observed) == 3
-    assert subarray in observed
-    assert implicit_subgroup in observed
-    assert subgroup in observed
-=======
     members_observed = group.members
     # members are not guaranteed to be ordered, so sort before comparing
     assert sorted(dict(members_observed)) == sorted(members_expected)
->>>>>>> b5a76981
-
-
 
 
 @pytest.mark.parametrize("store", (("local", "memory")), indirect=["store"])
