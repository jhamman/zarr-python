import pickle
from typing import Literal

import numpy as np
import pytest

<<<<<<< HEAD
from zarr.core.array import Array, AsyncArray
=======
from zarr import Array, AsyncArray, Group
>>>>>>> 339ce1c3
from zarr.core.common import ZarrFormat
from zarr.core.group import Group
from zarr.errors import ContainsArrayError, ContainsGroupError
from zarr.store import LocalStore, MemoryStore
from zarr.store.common import StorePath


@pytest.mark.parametrize("store", ("local", "memory", "zip"), indirect=["store"])
@pytest.mark.parametrize("zarr_format", (2, 3))
@pytest.mark.parametrize("exists_ok", [True, False])
@pytest.mark.parametrize("extant_node", ["array", "group"])
def test_array_creation_existing_node(
    store: LocalStore | MemoryStore,
    zarr_format: ZarrFormat,
    exists_ok: bool,
    extant_node: Literal["array", "group"],
) -> None:
    """
    Check that an existing array or group is handled as expected during array creation.
    """
    spath = StorePath(store)
    group = Group.create(spath, zarr_format=zarr_format)
    expected_exception: type[ContainsArrayError] | type[ContainsGroupError]
    if extant_node == "array":
        expected_exception = ContainsArrayError
        _ = group.create_array("extant", shape=(10,), dtype="uint8")
    elif extant_node == "group":
        expected_exception = ContainsGroupError
        _ = group.create_group("extant")
    else:
        raise AssertionError

    new_shape = (2, 2)
    new_dtype = "float32"

    if exists_ok:
        arr_new = Array.create(
            spath / "extant",
            shape=new_shape,
            dtype=new_dtype,
            exists_ok=exists_ok,
            zarr_format=zarr_format,
        )
        assert arr_new.shape == new_shape
        assert arr_new.dtype == new_dtype
    else:
        with pytest.raises(expected_exception):
            arr_new = Array.create(
                spath / "extant",
                shape=new_shape,
                dtype=new_dtype,
                exists_ok=exists_ok,
                zarr_format=zarr_format,
            )


@pytest.mark.parametrize("store", ("local", "memory", "zip"), indirect=["store"])
@pytest.mark.parametrize("zarr_format", (2, 3))
def test_array_name_properties_no_group(
    store: LocalStore | MemoryStore, zarr_format: ZarrFormat
) -> None:
    arr = Array.create(store=store, shape=(100,), chunks=(10,), zarr_format=zarr_format, dtype="i4")
    assert arr.path == ""
    assert arr.name is None
    assert arr.basename is None


@pytest.mark.parametrize("store", ("local", "memory", "zip"), indirect=["store"])
@pytest.mark.parametrize("zarr_format", (2, 3))
def test_array_name_properties_with_group(
    store: LocalStore | MemoryStore, zarr_format: ZarrFormat
) -> None:
    root = Group.create(store=store, zarr_format=zarr_format)
    foo = root.create_array("foo", shape=(100,), chunks=(10,), dtype="i4")
    assert foo.path == "foo"
    assert foo.name == "/foo"
    assert foo.basename == "foo"

    bar = root.create_group("bar")
    spam = bar.create_array("spam", shape=(100,), chunks=(10,), dtype="i4")

    assert spam.path == "bar/spam"
    assert spam.name == "/bar/spam"
    assert spam.basename == "spam"


@pytest.mark.parametrize("store", ["memory"], indirect=True)
@pytest.mark.parametrize("specifiy_fill_value", [True, False])
@pytest.mark.parametrize("dtype_str", ["bool", "uint8", "complex64"])
def test_array_v3_fill_value_default(
    store: MemoryStore, specifiy_fill_value: bool, dtype_str: str
) -> None:
    """
    Test that creating an array with the fill_value parameter set to None, or unspecified,
    results in the expected fill_value attribute of the array, i.e. 0 cast to the array's dtype.
    """
    shape = (10,)
    default_fill_value = 0
    if specifiy_fill_value:
        arr = Array.create(
            store=store,
            shape=shape,
            dtype=dtype_str,
            zarr_format=3,
            chunk_shape=shape,
            fill_value=None,
        )
    else:
        arr = Array.create(
            store=store, shape=shape, dtype=dtype_str, zarr_format=3, chunk_shape=shape
        )

    assert arr.fill_value == np.dtype(dtype_str).type(default_fill_value)
    assert arr.fill_value.dtype == arr.dtype


@pytest.mark.parametrize("store", ["memory"], indirect=True)
@pytest.mark.parametrize("fill_value", [False, 0.0, 1, 2.3])
@pytest.mark.parametrize("dtype_str", ["bool", "uint8", "float32", "complex64"])
def test_array_v3_fill_value(store: MemoryStore, fill_value: int, dtype_str: str) -> None:
    shape = (10,)
    arr = Array.create(
        store=store,
        shape=shape,
        dtype=dtype_str,
        zarr_format=3,
        chunk_shape=shape,
        fill_value=fill_value,
    )

    assert arr.fill_value == np.dtype(dtype_str).type(fill_value)
    assert arr.fill_value.dtype == arr.dtype


@pytest.mark.parametrize("store", ("local",), indirect=["store"])
@pytest.mark.parametrize("zarr_format", (2, 3))
async def test_serializable_async_array(
    store: LocalStore | MemoryStore, zarr_format: ZarrFormat
) -> None:
    expected = await AsyncArray.create(
        store=store, shape=(100,), chunks=(10,), zarr_format=zarr_format, dtype="i4"
    )
    # await expected.setitems(list(range(100)))

    p = pickle.dumps(expected)
    actual = pickle.loads(p)

    assert actual == expected
    # np.testing.assert_array_equal(await actual.getitem(slice(None)), await expected.getitem(slice(None)))
    # TODO: uncomment the parts of this test that will be impacted by the config/prototype changes in flight


@pytest.mark.parametrize("store", ("local",), indirect=["store"])
@pytest.mark.parametrize("zarr_format", (2, 3))
def test_serializable_sync_array(store: LocalStore, zarr_format: ZarrFormat) -> None:
    expected = Array.create(
        store=store, shape=(100,), chunks=(10,), zarr_format=zarr_format, dtype="i4"
    )
    expected[:] = list(range(100))

    p = pickle.dumps(expected)
    actual = pickle.loads(p)

    assert actual == expected
    np.testing.assert_array_equal(actual[:], expected[:])<|MERGE_RESOLUTION|>--- conflicted
+++ resolved
@@ -4,13 +4,8 @@
 import numpy as np
 import pytest
 
-<<<<<<< HEAD
-from zarr.core.array import Array, AsyncArray
-=======
 from zarr import Array, AsyncArray, Group
->>>>>>> 339ce1c3
 from zarr.core.common import ZarrFormat
-from zarr.core.group import Group
 from zarr.errors import ContainsArrayError, ContainsGroupError
 from zarr.store import LocalStore, MemoryStore
 from zarr.store.common import StorePath
